# -*- coding: utf-8 -*-

"""
Any useful little utilities to do with voxelising a 3D mesh.
"""
import vtk
from vtk.util import colors
import numpy as np
from sksurgeryvtk.models.vtk_surface_model import VTKSurfaceModel

# pylint: disable=invalid-name


def convert_poly_data_to_binary_label_map(closed_surface_poly_data,
                                          binary_label_map):
    """
    Converts a 3D mesh into a binary label map.

    :param closed_surface_poly_data: vtkPolyData representing a 3D mesh
    :param binary_label_map: vtkImageData representing a binary label map
    """

    if closed_surface_poly_data.GetNumberOfPoints() < 2 or \
            closed_surface_poly_data.GetNumberOfCells() < 2:
        raise ValueError("Cannot create binary label map from surface "
                         "with number of points: "
                         f"{closed_surface_poly_data.GetNumberOfPoints()}"
                         " and number of cells: "
                         f"{closed_surface_poly_data.GetNumberOfCells()}")

    # Compute poly data normals.
    normal_filter = vtk.vtkPolyDataNormals()
    normal_filter.SetInputData(closed_surface_poly_data)
    normal_filter.ConsistencyOn()

    # Make sure that we have a clean triangle poly data.
    triangle = vtk.vtkTriangleFilter()
    triangle.SetInputConnection(normal_filter.GetOutputPort())

    # Convert to triangle strip.
    stripper = vtk.vtkStripper()
    stripper.SetInputConnection(triangle.GetOutputPort())

    # Convert poly data to stencil.
    poly_data_to_image_stencil = vtk.vtkPolyDataToImageStencil()
    poly_data_to_image_stencil.SetInputConnection(stripper.GetOutputPort())
    poly_data_to_image_stencil.SetOutputSpacing(binary_label_map.GetSpacing())
    poly_data_to_image_stencil.SetOutputOrigin(binary_label_map.GetOrigin())
    poly_data_to_image_stencil.SetOutputWholeExtent(
        binary_label_map.GetExtent())
    poly_data_to_image_stencil.Update()

    # Convert stencil to image.
    image_stencil_to_image = vtk.vtkImageStencilToImage()
    image_stencil_to_image.SetInputConnection(
        poly_data_to_image_stencil.GetOutputPort())
    image_stencil_to_image.SetOutsideValue(0)
    image_stencil_to_image.SetInsideValue(1)
    image_stencil_to_image.Update()

    # Save result to output.
    binary_label_map.DeepCopy(image_stencil_to_image.GetOutput())


<<<<<<< HEAD
def voxelise_3d_mesh(mesh_filename, voxel_spacings):
    """
    Voxelises a 3D mesh.

    :param mesh: Input 3D mesh
    :param voxel_spacings: [w, h, d], voxel grid spacings in x-, y-, z-axis.
=======
def voxelise_3d_mesh(poly_data, voxel_resolution_x, voxel_resolution_y,
                     voxel_resolution_z):
    """
    Voxelises a 3D mesh.

    :param poly_data: vtkPolyData containing the input 3D mesh
    :param voxel_resolution_x: Voxel grid dimension x
    :param voxel_resolution_y: Voxel grid dimension y
    :param voxel_resolution_z: Voxel grid dimension z
>>>>>>> 9c162faa

    :return: voxel_image: vtkImageData containing the resulting voxels from mesh
             glyph_3d_mapper: vtkGlyph3DMapper for rendering the voxels
    """

<<<<<<< HEAD
    model = VTKSurfaceModel(mesh_filename, colors.english_red)
    pd = model.source

    # Compute bounds for mesh poly data.
    bounds = pd.GetBounds()
=======
    out_val = 0

    # Compute bounds for poly data.
    bounds = poly_data.GetBounds()
>>>>>>> 9c162faa

    # vtkImageData for voxel representation storage.
    voxel_image = vtk.vtkImageData()

    # Specify the resolution of the image data.
    voxel_dimensions = [0, 0, 0]
    voxel_dimensions[0] = int((bounds[1] - bounds[0]) / voxel_spacings[0])
    voxel_dimensions[1] = int((bounds[3] - bounds[2]) / voxel_spacings[1])
    voxel_dimensions[2] = int((bounds[5] - bounds[4]) / voxel_spacings[2])
    voxel_image.SetDimensions(voxel_dimensions)

    # Desired volume spacing,
    voxel_image.SetSpacing(voxel_spacings)

    origin = np.zeros(3)
    origin[0] = bounds[0]
    origin[1] = bounds[2]
    origin[2] = bounds[4]
    voxel_image.SetOrigin(origin)
    voxel_image.AllocateScalars(vtk.VTK_UNSIGNED_CHAR, 1)

    # Fill the image with background voxels.
    out_val = 0
    voxel_image.GetPointData().GetScalars().Fill(out_val)

    # Convert to voxel image.
    convert_poly_data_to_binary_label_map(poly_data, voxel_image)

    # Visualisation

    # Create point data for visualization via vtkGlyph3DMapper
    # based on the example code from
    # https://www.vtk.org/Wiki/VTK/Examples/Cxx/Visualization/Glyph3DMapper
    points = vtk.vtkPoints()

    for x in range(voxel_dimensions[0]):
        for y in range(voxel_dimensions[1]):
            for z in range(voxel_dimensions[2]):
                pixel_value = voxel_image.GetPointData().GetScalars().GetTuple1(
                    x + voxel_dimensions[0] * (y + voxel_dimensions[1] * z))

                if pixel_value != out_val:
                    points.InsertNextPoint([x * voxel_spacings[0],
                                            y * voxel_spacings[1],
                                            z * voxel_spacings[2]])

    poly_data = vtk.vtkPolyData()
    poly_data.SetPoints(points)

    cube_source = vtk.vtkCubeSource()
    cube_source.SetCenter(origin[0], origin[1], origin[2])
    cube_source.SetXLength(voxel_spacings[0])
    cube_source.SetYLength(voxel_spacings[1])
    cube_source.SetZLength(voxel_spacings[2])

    glyph_3d_mapper = vtk.vtkGlyph3DMapper()
    glyph_3d_mapper.SetSourceConnection(cube_source.GetOutputPort())
    glyph_3d_mapper.SetInputData(poly_data)
    glyph_3d_mapper.Update()

<<<<<<< HEAD
    return voxel_image, glyph_3d_mapper
=======
    return glyph_3d_mapper


def voxelise_3d_mesh_from_file(mesh_filename, voxel_resolution_x,
                               voxel_resolution_y, voxel_resolution_z):
    """
    Voxelises a 3D mesh loaded from a file.

    :param mesh_filename: Input 3D mesh filename
    :param voxel_resolution_x: Voxel grid dimension x
    :param voxel_resolution_y: Voxel grid dimension y
    :param voxel_resolution_z: Voxel grid dimension z

    :return: vtkGlyph3DMapper containing the resulting voxels from the mesh
    """

    # Load stl file.
    reader = vtk.vtkSTLReader()
    reader.SetFileName(mesh_filename)
    reader.Update()

    poly_data = vtk.vtkPolyData()
    poly_data.DeepCopy(reader.GetOutput())

    return voxelise_3d_mesh(poly_data, voxel_resolution_x, voxel_resolution_y,
                            voxel_resolution_z)
>>>>>>> 9c162faa
<|MERGE_RESOLUTION|>--- conflicted
+++ resolved
@@ -62,41 +62,22 @@
     binary_label_map.DeepCopy(image_stencil_to_image.GetOutput())
 
 
-<<<<<<< HEAD
 def voxelise_3d_mesh(mesh_filename, voxel_spacings):
     """
     Voxelises a 3D mesh.
 
-    :param mesh: Input 3D mesh
-    :param voxel_spacings: [w, h, d], voxel grid spacings in x-, y-, z-axis.
-=======
-def voxelise_3d_mesh(poly_data, voxel_resolution_x, voxel_resolution_y,
-                     voxel_resolution_z):
-    """
-    Voxelises a 3D mesh.
-
-    :param poly_data: vtkPolyData containing the input 3D mesh
-    :param voxel_resolution_x: Voxel grid dimension x
-    :param voxel_resolution_y: Voxel grid dimension y
-    :param voxel_resolution_z: Voxel grid dimension z
->>>>>>> 9c162faa
+    :param mesh_filename: Input 3D mesh filename
+    :param voxel_spacings: [w, h, d], voxel grid spacings in x-, y-, z-axis
 
     :return: voxel_image: vtkImageData containing the resulting voxels from mesh
              glyph_3d_mapper: vtkGlyph3DMapper for rendering the voxels
     """
 
-<<<<<<< HEAD
     model = VTKSurfaceModel(mesh_filename, colors.english_red)
-    pd = model.source
+    poly_data = model.source
 
     # Compute bounds for mesh poly data.
-    bounds = pd.GetBounds()
-=======
-    out_val = 0
-
-    # Compute bounds for poly data.
     bounds = poly_data.GetBounds()
->>>>>>> 9c162faa
 
     # vtkImageData for voxel representation storage.
     voxel_image = vtk.vtkImageData()
@@ -157,33 +138,4 @@
     glyph_3d_mapper.SetInputData(poly_data)
     glyph_3d_mapper.Update()
 
-<<<<<<< HEAD
-    return voxel_image, glyph_3d_mapper
-=======
-    return glyph_3d_mapper
-
-
-def voxelise_3d_mesh_from_file(mesh_filename, voxel_resolution_x,
-                               voxel_resolution_y, voxel_resolution_z):
-    """
-    Voxelises a 3D mesh loaded from a file.
-
-    :param mesh_filename: Input 3D mesh filename
-    :param voxel_resolution_x: Voxel grid dimension x
-    :param voxel_resolution_y: Voxel grid dimension y
-    :param voxel_resolution_z: Voxel grid dimension z
-
-    :return: vtkGlyph3DMapper containing the resulting voxels from the mesh
-    """
-
-    # Load stl file.
-    reader = vtk.vtkSTLReader()
-    reader.SetFileName(mesh_filename)
-    reader.Update()
-
-    poly_data = vtk.vtkPolyData()
-    poly_data.DeepCopy(reader.GetOutput())
-
-    return voxelise_3d_mesh(poly_data, voxel_resolution_x, voxel_resolution_y,
-                            voxel_resolution_z)
->>>>>>> 9c162faa
+    return voxel_image, glyph_3d_mapper