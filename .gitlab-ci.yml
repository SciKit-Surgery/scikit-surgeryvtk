--- conflicted
+++ resolved
@@ -5,9 +5,6 @@
 
 stages:
   - test
-<<<<<<< HEAD
-
-=======
   - deploy
 
 .build-install-template: &build-install-template
@@ -50,7 +47,6 @@
   <<: *build-install-template
   tags:
     - shared-win, gui
->>>>>>> 6c6d371b
 
 test Linux:
   stage: test
@@ -77,9 +73,6 @@
   script:
     - tox
   tags:
-<<<<<<< HEAD
-    - shared-win, gui
-=======
     - shared-win, gui
 
 deploy docs to staging:
@@ -138,5 +131,4 @@
     - python setup.py bdist_wheel
 
     # Upload to testpypi server
-    - twine upload --repository pypi dist/* --username $PYPI_USER --password $PYPI_PASS
->>>>>>> 6c6d371b
+    - twine upload --repository pypi dist/* --username $PYPI_USER --password $PYPI_PASS