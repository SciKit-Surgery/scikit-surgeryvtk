--- conflicted
+++ resolved
@@ -4,24 +4,9 @@
 import sksurgeryvtk.utils.voxelisation_utils as vu
 
 
-<<<<<<< HEAD
 def test_voxelisation_of_3d_mesh_valid(vtk_overlay_with_gradient_image):
     input_file = 'tests/data/vessel_centrelines/liver.vtk'
     _, glyph_3d_mapper = vu.voxelise_3d_mesh(input_file, [1, 1, 1])
-=======
-def test_voxelisation_of_3d_mesh(vtk_overlay_with_gradient_image):
-    input_file = 'tests/data/models/spacefighter.stl'
-
-    # Load stl file.
-    reader = vtk.vtkSTLReader()
-    reader.SetFileName(input_file)
-    reader.Update()
-
-    poly_data = vtk.vtkPolyData()
-    poly_data.DeepCopy(reader.GetOutput())
-
-    glyph_3d_mapper = vu.voxelise_3d_mesh(poly_data, 200, 200, 200)
->>>>>>> 9c162faa
     actor = vtk.vtkActor()
     actor.SetMapper(glyph_3d_mapper)
     actor.GetProperty().SetColor(1.0, 0.5, 0.5)
@@ -32,16 +17,3 @@
     # Uncomment if you want to check the voxelised model.
     # app.exec_()
 
-
-def test_voxelisation_of_3d_mesh_from_file(vtk_overlay_with_gradient_image):
-    input_file = 'tests/data/models/spacefighter.stl'
-    glyph_3d_mapper = vu.voxelise_3d_mesh_from_file(input_file, 200, 200, 200)
-    actor = vtk.vtkActor()
-    actor.SetMapper(glyph_3d_mapper)
-    actor.GetProperty().SetColor(0.0, 1.0, 0.0)
-    image, widget, _, _, app = vtk_overlay_with_gradient_image
-    widget.add_vtk_actor(actor)
-    widget.show()
-
-    # Uncomment if you want to check the voxelised model.
-    # app.exec_()